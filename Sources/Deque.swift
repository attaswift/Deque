--- conflicted
+++ resolved
@@ -73,23 +73,16 @@
         self.makeUnique(buffer.capacity)
     }
 
-<<<<<<< HEAD
+    @inline(__always)
     private mutating func makeUnique(_ capacity: Int) {
         guard !isUnique || buffer.capacity < capacity else { return }
         let copy = DequeBuffer<Element>(capacity: capacity)
-        copy.insert(contentsOf: buffer, at: 0)
-=======
-    @inline(__always)
-    private mutating func makeUniqueWithCapacity(capacity: Int) {
-        guard !isUnique || buffer.capacity < capacity else { return }
-        let copy = DequeBuffer<Element>(capacity: capacity)
 
         // Ensure new buffer is indistinguishable from the original in unit tests.
         // This is a workaround for Swift 2.2.1 where the pass-by-reference optimization seems to be missing in debug builds.
         copy.start = buffer.start
 
-        copy.insertContentsOf(buffer, at: 0)
->>>>>>> 761abe51
+        copy.insert(contentsOf: buffer, at: 0)
         buffer = copy
     }
 }
@@ -322,39 +315,25 @@
     /// - Complexity: O(`n`) if storage isn't shared with another live deque; otherwise O(`count`).
     public mutating func removeFirst(_ n: Int) {
         precondition(count >= n)
-<<<<<<< HEAD
+        makeUnique()
         buffer.removeSubrange(0 ..< n)
-=======
-        makeUnique()
-        buffer.removeRange(0 ..< n)
->>>>>>> 761abe51
     }
 
     /// Remove the first `n` elements from this deque.
     ///
     /// - Requires: `count >= n`
     /// - Complexity: O(`n`) if storage isn't shared with another live deque; otherwise O(`count`).
-<<<<<<< HEAD
     public mutating func removeSubrange(_ range: Range<Int>) {
         precondition(range.lowerBound >= 0 && range.upperBound <= count)
+        makeUnique()
         buffer.removeSubrange(range)
-=======
-    public mutating func removeRange(range: Range<Int>) {
-        precondition(range.startIndex >= 0 && range.endIndex <= count)
+    }
+
+    /// Remove all elements from this deque.
+    ///
+    /// - Complexity: O(`count`).
+    public mutating func removeAll(keepCapacity: Bool = false) {
         makeUnique()
-        buffer.removeRange(range)
->>>>>>> 761abe51
-    }
-
-    /// Remove all elements from this deque.
-    ///
-    /// - Complexity: O(`count`).
-<<<<<<< HEAD
-    public mutating func removeAll(keepCapacity: Bool = false) {
-=======
-    public mutating func removeAll(keepCapacity keepCapacity: Bool = false) {
-        makeUnique()
->>>>>>> 761abe51
         if keepCapacity {
             buffer.removeSubrange(0..<count)
         }
@@ -384,12 +363,8 @@
     public mutating func removeLast(_ n: Int) {
         let c = count
         precondition(c >= n)
-<<<<<<< HEAD
+        makeUnique()
         buffer.removeSubrange(c - n ..< c)
-=======
-        makeUnique()
-        buffer.removeRange(c - n ..< c)
->>>>>>> 761abe51
     }
 
     /// Remove and return the first element if the deque isn't empty; otherwise return nil.
